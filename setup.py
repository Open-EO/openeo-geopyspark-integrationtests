--- conflicted
+++ resolved
@@ -12,12 +12,8 @@
         "schema",
         "pytest-timeout",
         "shapely",
-<<<<<<< HEAD
-        "openeo>=0.8.3a2.*",
+        "openeo>=0.17.0a3.dev",
         "openeo_driver>=0.39.1a1.*",
-=======
-        "openeo>=0.17.0a3.dev",
->>>>>>> 2c417609
         "pytest-xdist",
         "xarray<2022.6.0",
         "pyproj",
