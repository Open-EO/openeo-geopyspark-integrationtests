#!/usr/bin/env bash

set -eo pipefail

jobName=$1
version=$2
pysparkPython="venv/bin/python"

export HDP_VERSION=3.1.0.0-78
export SPARK_MAJOR_VERSION=2
export SPARK_HOME=/usr/hdp/$HDP_VERSION/spark2/
export PATH="$SPARK_HOME/bin:$PATH"

export PYTHONPATH="venv/lib64/python3.6/site-packages:venv/lib/python3.6/site-packages"

hdfsVenvZip=https://artifactory.vgt.vito.be/auxdata-public/openeo/openeo-"${version}".zip
extensions=https://artifactory.vgt.vito.be/libs-snapshot-public/org/openeo/geotrellis-extensions/1.3.0-SNAPSHOT/geotrellis-extensions-1.3.0-SNAPSHOT.jar
backend_assembly=https://artifactory.vgt.vito.be/auxdata-public/openeo/geotrellis-backend-assembly-0.4.5-openeo.jar

echo "Found backend assembly: ${backend_assembly}"

<<<<<<< HEAD
=======
echo "Submitting: ${jobName}"
>>>>>>> 928be5f2
${SPARK_HOME}/bin/spark-submit \
 --master yarn --deploy-mode cluster \
 --principal jenkins@VGT.VITO.BE --keytab ${HOME}/jenkins.keytab \
 --driver-memory 4G \
 --conf spark.executor.memory=8G \
 --conf spark.speculation=true \
 --conf spark.speculation.quantile=0.4 --conf spark.speculation.multiplier=1.1 \
 --conf spark.dynamicAllocation.minExecutors=20 \
 --conf spark.locality.wait=300ms --conf spark.shuffle.service.enabled=true --conf spark.dynamicAllocation.enabled=true \
 --conf spark.yarn.submit.waitAppCompletion=false \
 --conf spark.yarn.appMasterEnv.PYTHON_EGG_CACHE=./ \
 --conf "spark.yarn.appMasterEnv.PYSPARK_PYTHON=$pysparkPython" \
 --conf "spark.yarn.appMasterEnv.PYSPARK_DRIVER_PYTHON=$pysparkPython" \
 --conf spark.executorEnv.LD_LIBRARY_PATH=venv/lib64 --conf spark.yarn.appMasterEnv.LD_LIBRARY_PATH=venv/lib64 \
 --conf "spark.yarn.appMasterEnv.OPENEO_VENV_ZIP=openeo-${version}.zip" \
 --conf spark.executorEnv.DRIVER_IMPLEMENTATION_PACKAGE=openeogeotrellis --conf spark.yarn.appMasterEnv.DRIVER_IMPLEMENTATION_PACKAGE=openeogeotrellis \
 --conf spark.yarn.appMasterEnv.WMTS_BASE_URL_PATTERN=http://tsviewer-rest-test.vgt.vito.be/openeo/services/%s \
 --conf spark.executorEnv.AWS_ACCESS_KEY_ID=${AWS_ACCESS_KEY_ID} --conf spark.yarn.appMasterEnv.AWS_ACCESS_KEY_ID=${AWS_ACCESS_KEY_ID} \
 --conf spark.executorEnv.AWS_SECRET_ACCESS_KEY=${AWS_SECRET_ACCESS_KEY} --conf spark.yarn.appMasterEnv.AWS_SECRET_ACCESS_KEY=${AWS_SECRET_ACCESS_KEY} \
 --files venv36/layercatalog.json,venv36/log4j.properties \
 --archives "openeo-${version}.zip#venv" \
 --conf spark.hadoop.security.authentication=kerberos --conf spark.yarn.maxAppAttempts=1 \
 --jars ${extensions},${backend_assembly} \
 --name ${jobName} openeogeotrellis.deploy.probav-mep.py<|MERGE_RESOLUTION|>--- conflicted
+++ resolved
@@ -19,10 +19,7 @@
 
 echo "Found backend assembly: ${backend_assembly}"
 
-<<<<<<< HEAD
-=======
 echo "Submitting: ${jobName}"
->>>>>>> 928be5f2
 ${SPARK_HOME}/bin/spark-submit \
  --master yarn --deploy-mode cluster \
  --principal jenkins@VGT.VITO.BE --keytab ${HOME}/jenkins.keytab \
