import imghdr
import json
from pathlib import Path
import re
import os
import time
from typing import Callable, Union

import numpy as np
from numpy.testing import assert_array_equal
import pytest
import rasterio
import requests
import schema
from shapely.geometry import shape, Polygon

from openeo.rest.datacube import DataCube, THIS
from openeo.rest.imagecollectionclient import ImageCollectionClient
from openeo.rest.job import RESTJob
from openeo.rest.udp import Parameter
from openeo.rest.connection import OpenEoApiError
from .cloudmask import create_advanced_mask, create_simple_mask
from .data import get_path, read_data


def _dump_process_graph(cube: Union[DataCube, ImageCollectionClient], tmp_path: Path, name="process_graph.json"):
    """Dump a cube's process graph as json to a temp file"""
    with (tmp_path / name).open("w") as fp:
        json.dump(cube.graph, fp, indent=2)


def _parse_bboxfinder_com(url: str) -> dict:
    """Parse a bboxfinder.com URL to bbox dict"""
    # TODO: move this kind of functionality to python client?
    coords = [float(x) for x in url.split('#')[-1].split(",")]
    return {"south": coords[0], "west": coords[1], "north": coords[2], "east": coords[3], "crs": "EPSG:4326"}


def _polygon_bbox(polygon: Polygon) -> dict:
    """Extract bbox dict from given polygon"""
    coords = polygon.bounds
    return {"south": coords[1], "west": coords[0], "north": coords[3], "east": coords[2], "crs": "EPSG:4326"}


BBOX_MOL = _parse_bboxfinder_com("http://bboxfinder.com/#51.21,5.071,51.23,5.1028")
BBOX_GENT = _parse_bboxfinder_com("http://bboxfinder.com/#51.03,3.7,51.05,3.75")
BBOX_NIEUWPOORT = _parse_bboxfinder_com("http://bboxfinder.com/#51.05,2.60,51.20,2.90")

# TODO: real authenticaion?
TEST_USER = "geopyspark-integrationtester"
TEST_PASSWORD = TEST_USER + "123"

POLYGON01 = Polygon(shell=[
    # Dortmund (bbox: http://bboxfinder.com/#51.30,7.00,51.75,7.60)
    [7.00, 51.75],
    [7.10, 51.35],
    [7.50, 51.30],
    [7.60, 51.70],
    [7.00, 51.75],
])

POLYGON01_BBOX = [7.00, 51.30, 7.60, 51.75]


BATCH_JOB_POLL_INTERVAL = 10
BATCH_JOB_TIMEOUT = 40 * 60


def batch_default_options(driverMemoryOverhead="1G", driverMemory="2G"):
    return {
            "driver-memory": driverMemory,
            "driver-memoryOverhead": driverMemoryOverhead,
            "driver-cores": "2",
            "executor-memory": "1G",
            "executor-memoryOverhead": "1G",
            "executor-cores": "1",
            "queue": "geoviewer"
        }


def test_health(connection):
    r = connection.get("/health")
    assert r.status_code == 200


def test_collections(connection):
    image_collections = connection.list_collections()
    product_ids = [entry.get("id") for entry in image_collections]
    assert "PROBAV_L3_S10_TOC_NDVI_333M" in product_ids


def test_terrascope_download_latlon(auth_connection, tmp_path):
    s2_fapar = (
        auth_connection.load_collection("TERRASCOPE_S2_NDVI_V2")
            # bounding box: http://bboxfinder.com/#51.197400,5.027000,51.221300,5.043800
            .filter_temporal(["2018-08-06T00:00:00Z", "2018-08-06T00:00:00Z"])
            .filter_bbox(west=5.027, east=5.0438, south=51.1974, north=51.2213, crs="EPSG:4326")
    )
    out_file = tmp_path / "result.tiff"
    s2_fapar.download(out_file, format="GTIFF")
    assert_geotiff_basics(out_file, expected_shape=(1, 270, 111))


def test_terrascope_download_webmerc(auth_connection, tmp_path):
    s2_fapar = (
        auth_connection.load_collection("TERRASCOPE_S2_NDVI_V2")
            .filter_temporal(["2018-08-06T00:00:00Z", "2018-08-06T00:00:00Z"])
            .filter_bbox(west=561864.7084, east=568853, south=6657846, north=6661080, crs="EPSG:3857")
    )
    out_file = tmp_path / "result.tiff"
    s2_fapar.download(out_file, format="GTIFF")
    assert_geotiff_basics(out_file, expected_shape=(1, 216, 434))


def test_aggregate_spatial_polygon(auth_connection):
    timeseries = (
        auth_connection
            .load_collection('PROBAV_L3_S10_TOC_NDVI_333M')
            .filter_temporal(start_date="2017-11-01", end_date="2017-11-21")
            .polygonal_mean_timeseries(POLYGON01)
            .execute()
    )
    print(timeseries)
    expected_dates = ["2017-11-01T00:00:00Z", "2017-11-11T00:00:00Z", "2017-11-21T00:00:00Z"]
    assert sorted(timeseries.keys()) == sorted(expected_dates)
    expected_schema = schema.Schema({str: [[float]]})
    assert expected_schema.validate(timeseries)


def test_histogram_timeseries(auth_connection):
    probav = (
        auth_connection
            .load_collection('PROBAV_L3_S10_TOC_NDVI_333M')
            .filter_bbox(5, 6, 52, 51, 'EPSG:4326')
            .filter_temporal(['2017-11-21', '2017-12-21'])
    )
    polygon = shape({"type": "Polygon", "coordinates": [[
        [5.0761587693484875, 51.21222494794898],
        [5.166854684377381, 51.21222494794898],
        [5.166854684377381, 51.268936260927404],
        [5.0761587693484875, 51.268936260927404],
        [5.0761587693484875, 51.21222494794898]
    ]]})
    timeseries = probav.polygonal_histogram_timeseries(polygon=polygon).execute()
    print(timeseries)

    expected_schema = schema.Schema({str: [[{str: int}]]})
    assert expected_schema.validate(timeseries)

    for date, histograms in timeseries.items():
        assert len(histograms) == 1
        assert len(histograms[0]) == 1
        assert len(histograms[0][0]) > 10


def test_ndvi_udf_reduce_bands_udf(auth_connection, tmp_path):
    udf_code = read_data("udfs/raster_collections_ndvi.py")

    cube = (
        auth_connection.load_collection('TERRASCOPE_S2_TOC_V2',bands=['TOC-B04_10M','TOC-B08_10M'])
            .date_range_filter(start_date="2020-11-05", end_date="2020-11-05")
            .bbox_filter(left=761104, right=763281, bottom=6543830, top=6544655, srs="EPSG:3857")
    )
    # cube.download(tmp_path / "cube.tiff", format="GTIFF")
    res = cube.reduce_bands_udf(udf_code)

    out_file = tmp_path / "ndvi-udf.tiff"
    res.download(out_file, format="GTIFF")
    assert_geotiff_basics(out_file, min_height=40, expected_shape=(1, 49, 141))
    with rasterio.open(out_file) as ds:
        ndvi = ds.read(1)
        assert 0.35 < ndvi.min(axis=None)
        assert ndvi.max(axis=None) < 1.0


def test_ndvi_band_math(auth_connection, tmp_path, api_version):
    # http://bboxfinder.com/#50.55,6.82,50.58,6.87
    bbox = {
        "west": 6.82, "south": 50.55,
        "east": 6.87, "north": 50.58,
        "crs": "EPSG:4326"
    }
    cube = (
<<<<<<< HEAD
        auth_connection.load_collection("TERRASCOPE_S2_TOC_V2",
                                        bands=['TOC-B04_10M','TOC-B08_10M'])
           .filter_temporal("2020-11-01", "2020-11-20")
           .filter_bbox(**bbox)
=======
        auth_connection.load_collection("TERRASCOPE_S2_TOC_V2",bands=['TOC-B04_10M','TOC-B08_10M'])
           .filter_temporal("2020-11-01", "2020-11-20")
            .filter_bbox(**bbox)
>>>>>>> 72499af9
    )
    # cube.download(tmp_path / "cube.tiff", format="GTIFF")

    red = cube.band("TOC-B04_10M")
    nir = cube.band("TOC-B08_10M")
    ndvi = (nir - red) / (red + nir)
    ndvi = ndvi.mean_time()

    out_file = tmp_path / "ndvi.tiff"
    ndvi.download(out_file, format="GTIFF")
    assert_geotiff_basics(out_file,min_height=40, expected_shape=(1, 324, 365))
    with rasterio.open(out_file) as ds:
        x = ds.read(1)
<<<<<<< HEAD
        print(np.histogram(x, bins=16))
        print(np.histogram(x, bins=16, range=(-1, 1)))
        assert -0.08 < np.nanmin(x, axis=None)
        assert np.nanmax(x, axis=None) < 1.0
=======
        assert 0.08 < np.nanmin(x, axis=None)
        assert np.nanmax(x, axis=None) < 0.67
>>>>>>> 72499af9
        assert np.isnan(x).sum(axis=None) == 0


def test_cog_synchronous(auth_connection, tmp_path):
    cube = (
        auth_connection
            .load_collection('PROBAV_L3_S10_TOC_NDVI_333M')
            .filter_temporal("2017-11-21", "2017-11-21")
            .filter_bbox(west=0, south=50, east=5, north=55, crs='EPSG:4326')
    )

    out_file = tmp_path / "cog.tiff"
    cube.download(out_file, format="GTIFF", options={"tiled": True})
    assert_geotiff_basics(out_file, expected_shape=(1, 1681, 1681))
    assert_cog(out_file)


@pytest.mark.batchjob
@pytest.mark.timeout(BATCH_JOB_TIMEOUT)
def test_cog_execute_batch(auth_connection, tmp_path):
    cube = (
        auth_connection
            .load_collection('PROBAV_L3_S10_TOC_NDVI_333M')
            .filter_temporal("2017-11-21", "2017-11-21")
            .filter_bbox(west=2, south=51, east=3, north=52, crs='EPSG:4326')
    )
    output_file = tmp_path / "result.tiff"
    job = cube.execute_batch(
        output_file, out_format="GTIFF", max_poll_interval=BATCH_JOB_POLL_INTERVAL,
        tiled=True, job_options=batch_default_options(driverMemoryOverhead="1G",driverMemory="1G"))
    assert [j["status"] for j in auth_connection.list_jobs() if j['id'] == job.job_id] == ["finished"]
    assert_geotiff_basics(output_file, expected_band_count=1)
    assert_cog(output_file)


def _poll_job_status(
        job: RESTJob, until: Callable = lambda s: s == "finished",
        sleep: int = BATCH_JOB_POLL_INTERVAL, max_poll_time=30 * 60) -> str:
    """Helper to poll the status of a job until some condition is reached."""
    start = time.time()

    def elapsed():
        return time.time() - start

    while elapsed() < max_poll_time:
        try:
            status = job.describe_job()['status']
        except requests.ConnectionError as e:
            print("job {j} status poll ({e:.2f}s) failed: {x}".format(j=job.job_id, e=elapsed(), x=e))
        else:
            print("job {j} status poll ({e:.2f}s): {s}".format(j=job.job_id, e=elapsed(), s=status))
            if until(status):
                return status
        time.sleep(sleep)

    raise RuntimeError("reached max poll time: {e} > {m}".format(e=elapsed(), m=max_poll_time))


@pytest.mark.batchjob
@pytest.mark.timeout(BATCH_JOB_TIMEOUT)
def test_batch_job_basic(connection, api_version, tmp_path):
    connection.authenticate_basic(TEST_USER, TEST_PASSWORD)
    cube = connection.load_collection("PROBAV_L3_S10_TOC_NDVI_333M").filter_temporal("2017-11-01", "2017-11-21")
    timeseries = cube.polygonal_mean_timeseries(POLYGON01)

    job = timeseries.send_job(job_options=batch_default_options(driverMemory="1G",driverMemoryOverhead="512m"))
    assert job.job_id

    job.start_job()
    status = _poll_job_status(job, until=lambda s: s in ['canceled', 'finished', 'error'])
    assert status == "finished"

    assets = job.download_results(tmp_path)
    assert len(assets) == 1

    with open(list(assets.keys())[0]) as f:
        data = json.load(f)

    expected_dates = ["2017-11-01T00:00:00Z", "2017-11-11T00:00:00Z", "2017-11-21T00:00:00Z"]
    assert sorted(data.keys()) == sorted(expected_dates)
    expected_schema = schema.Schema({str: [[float]]})
    assert expected_schema.validate(data)

    if api_version >= "1.0.0":
        job_results = connection.job_results(job.job_id)
        print(job_results)
        geometry = shape(job_results['geometry'])
        assert geometry.equals_exact(POLYGON01, tolerance=0.0001)
        assert job_results["bbox"] == POLYGON01_BBOX
        assert job_results['properties']['start_datetime'] == "2017-11-01T00:00:00Z"
        assert job_results['properties']['end_datetime'] == "2017-11-21T00:00:00Z"


@pytest.mark.batchjob
@pytest.mark.timeout(BATCH_JOB_TIMEOUT)
def test_batch_job_execute_batch(connection, tmp_path):
    connection.authenticate_basic(TEST_USER, TEST_PASSWORD)
    cube = connection.load_collection("PROBAV_L3_S10_TOC_NDVI_333M").filter_temporal("2017-11-01", "2017-11-21")
    timeseries = cube.polygonal_mean_timeseries(POLYGON01)

    output_file = tmp_path / "ts.json"
    timeseries.execute_batch(output_file, max_poll_interval=BATCH_JOB_POLL_INTERVAL, job_options=batch_default_options(driverMemory="1G",driverMemoryOverhead="512m"))

    with output_file.open("r") as f:
        data = json.load(f)
    expected_dates = ["2017-11-01T00:00:00Z", "2017-11-11T00:00:00Z", "2017-11-21T00:00:00Z"]
    assert sorted(data.keys()) == sorted(expected_dates)
    expected_schema = schema.Schema({str: [[float]]})
    assert expected_schema.validate(data)


@pytest.mark.batchjob
@pytest.mark.timeout(BATCH_JOB_TIMEOUT)
def test_batch_job_cancel(connection, tmp_path):
    connection.authenticate_basic(TEST_USER, TEST_PASSWORD)

    cube = connection.load_collection("PROBAV_L3_S10_TOC_NDVI_333M").filter_temporal("2017-11-01", "2017-11-21")
    if isinstance(cube, DataCube):
        cube = cube.process("sleep", arguments={"data": cube, "seconds": 30})
    elif isinstance(cube, ImageCollectionClient):
        cube = cube.graph_add_process("sleep", args={"data": {"from_node": cube.node_id}, "seconds": 30})
    else:
        raise ValueError(cube)

    timeseries = cube.polygonal_mean_timeseries(POLYGON01)

    job = timeseries.send_job(out_format="GTIFF", job_options=batch_default_options(driverMemory="512m",driverMemoryOverhead="1g"))
    assert job.job_id
    job.start_job()

    # await job running
    status = _poll_job_status(job, until=lambda s: s in ['running', 'canceled', 'finished', 'error'])
    assert status == "running"

    # cancel it
    job.stop_job()
    print("stopped job")

    # await job canceled
    status = _poll_job_status(job, until=lambda s: s in ['canceled', 'finished', 'error'])
    assert status == "canceled"


@pytest.mark.batchjob
@pytest.mark.timeout(BATCH_JOB_TIMEOUT)
def test_batch_job_delete_job(connection):
    connection.authenticate_basic(TEST_USER, TEST_PASSWORD)

    cube = connection.load_collection("PROBAV_L3_S10_TOC_NDVI_333M").filter_temporal("2017-11-01", "2017-11-21")
    timeseries = cube.polygonal_mean_timeseries(POLYGON01)

    job = timeseries.send_job(out_format="GTIFF", job_options=batch_default_options(driverMemory="512m",driverMemoryOverhead="1g"))
    assert job.job_id
    job.start_job()

    # await job finished
    status = _poll_job_status(job, until=lambda s: s in ['canceled', 'finished', 'error'])
    assert status == "finished"

    def job_directory_exists(expected: bool) -> bool:
        start = time.time()

        def elapsed():
            return time.time() - start

        def directory_exists() -> bool:
            try:
                with (Path("/data/projects/OpenEO") / job.job_id / "out").open("r"):
                    exists = True
            except FileNotFoundError:
                exists = False

            print("job {j} directory exists ({e:.2f}s): {d}".format(j=job.job_id, e=elapsed(), d=exists))
            return exists

        while elapsed() < 300:
            if directory_exists() == expected:
                return expected

            time.sleep(10)

        return directory_exists()

    assert job_directory_exists(True)

    # delete it
    job.delete_job()
    print("deleted job")

    try:
        job.describe_job()
        pytest.fail("should have returned a 404 for a deleted job")
    except OpenEoApiError as e:
        assert e.http_status_code == 404

    assert not job_directory_exists(False)


@pytest.mark.skip(reason="Requires proxying to work properly")
def test_create_wtms_service(connection):
    connection.authenticate_basic(TEST_USER, TEST_PASSWORD)
    s2_fapar = (
        connection
            .load_collection('S2_FAPAR_V102_WEBMERCATOR2')
            .filter_bbox(west=0, south=50, east=5, north=55, crs='EPSG:4326')
            .filter_temporal(start_date="2019-04-01", end_date="2019-04-01")
    )
    res = s2_fapar.tiled_viewing_service(type='WMTS')
    print("created service", res)
    assert "service_id" in res
    assert "url" in res
    service_id = res["service_id"]
    service_url = res["url"]
    assert '/services/{s}'.format(s=service_id) in service_url

    wmts_metadata = connection.get(service_url).json()
    print("wmts metadata", wmts_metadata)
    assert "url" in wmts_metadata
    wmts_url = wmts_metadata["url"]
    time.sleep(5)  # seems to take a while before the service is proxied
    get_capabilities = requests.get(wmts_url + '?REQUEST=getcapabilities').text
    print("getcapabilities", get_capabilities)
    # the capabilities document should advertise the proxied URL
    assert "<Capabilities" in get_capabilities
    assert wmts_url in get_capabilities


@pytest.mark.skip(reason="SENTINEL1_GAMMA0_SENTINELHUB requires secret #EP-3050")
def test_ep3048_sentinel1_udf(auth_connection):
    # http://bboxfinder.com/#-4.745000,-55.700000,-4.740000,-55.695000
    N, E, S, W = (-4.740, -55.695, -4.745, -55.7)
    polygon = Polygon(shell=[[W, N], [E, N], [E, S], [W, S]])

    udf_code = read_data('udfs/smooth_savitsky_golay.py')

    ts = (
        auth_connection.load_collection("SENTINEL1_GAMMA0_SENTINELHUB")
            .filter_temporal(["2019-05-24T00:00:00Z", "2019-05-30T00:00:00Z"])
            .filter_bbox(north=N, east=E, south=S, west=W, crs="EPSG:4326")
            .filter_bands([0])
            .apply_dimension(udf_code, runtime="Python")
            .polygonal_mean_timeseries(polygon)
            .execute()
    )
    assert isinstance(ts, dict)
    assert all(k.startswith('2019-05-') for k in ts.keys())


def test_load_collection_from_disk(auth_connection, tmp_path):
    fapar = auth_connection.load_disk_collection(
        format='GTiff',
        glob_pattern='/data/MTDA/CGS_S2/CGS_S2_FAPAR/2019/04/24/*/*/10M/*_FAPAR_10M_V102.tif',
        options={
            'date_regex': r".*\/S2._(\d{4})(\d{2})(\d{2})T.*"
        }
    )
    date = "2019-04-24"
    fapar = fapar.filter_bbox(**BBOX_NIEUWPOORT).filter_temporal(date, date)

    output_file = tmp_path / "fapar_from_disk.tiff"
    fapar.download(output_file, format="GTiff")
    assert_geotiff_basics(output_file, expected_shape=(1, 2786, 3496))


def assert_geotiff_basics(
        output_tiff: Union[str, Path], expected_band_count=1, min_width=64, min_height=64, expected_shape=None
):
    """Basic checks that a file is a readable GeoTIFF file"""
    assert imghdr.what(output_tiff) == 'tiff'
    with rasterio.open(output_tiff) as dataset:
        assert dataset.width > min_width
        assert dataset.height > min_height
        if expected_shape is not None:
            assert (dataset.count, dataset.height, dataset.width) == expected_shape
        elif expected_band_count is not None:
            assert dataset.count == expected_band_count


def assert_cog(output_tiff: str):
    # FIXME: check if actually a COG
    pass


def test_mask_polygon(auth_connection, api_version, tmp_path):
    bbox = {"west": 7.0, "south": 51.28, "east": 7.7, "north": 51.8, "crs": "EPSG:4326"}
    date = "2017-11-01"
    collection_id = 'PROBAV_L3_S10_TOC_NDVI_333M'
    cube = auth_connection.load_collection(collection_id).filter_bbox(**bbox).filter_temporal(date, date)
    if api_version >= "1.0.0":
        masked = cube.mask_polygon(POLYGON01)
    else:
        masked = cube.mask(polygon=POLYGON01)

    output_tiff = tmp_path / "masked.tiff"
    masked.download(output_tiff, format='GTIFF')
    assert_geotiff_basics(output_tiff, expected_shape=(1, 176, 236))


def test_mask_out_all_data_float(auth_connection, api_version, tmp_path):
    bbox = {"west": 5, "south": 51, "east": 6, "north": 52, "crs": "EPSG:4326"}
    date = "2017-12-21"
    collection_id = 'PROBAV_L3_S10_TOC_NDVI_333M'
    probav = auth_connection.load_collection(collection_id).filter_temporal(date, date).filter_bbox(**bbox)
    opaque_mask = probav.band("ndvi") != 255  # all ones
    # Mask the data (and make sure it is float data)
    probav_masked = probav.apply(lambda x: x * 0.5).mask(mask=opaque_mask)
    _dump_process_graph(probav_masked, tmp_path=tmp_path, name="probav_masked.json")

    probav_path = tmp_path / "probav.tiff"
    probav.download(probav_path, format='GTiff')
    masked_path = tmp_path / "probav_masked.tiff"
    probav_masked.download(masked_path, format='GTiff')

    assert_geotiff_basics(probav_path, expected_shape=(1, 337, 337))
    assert_geotiff_basics(masked_path, expected_shape=(1, 337, 337))
    with rasterio.open(probav_path) as probav_ds, rasterio.open(masked_path) as masked_ds:
        probav_data = probav_ds.read(1)
        assert np.all(probav_data != 255)
        assert masked_ds.dtypes == ('float32', )
        masked_data = masked_ds.read(1)
        assert np.all(np.isnan(masked_data))


def test_mask_out_all_data_int(auth_connection, api_version, tmp_path):
    bbox = {"west": 5, "south": 51, "east": 6, "north": 52, "crs": "EPSG:4326"}
    date = "2017-12-21"
    collection_id = 'PROBAV_L3_S10_TOC_NDVI_333M'
    probav = auth_connection.load_collection(collection_id).filter_temporal(date, date).filter_bbox(**bbox)
    opaque_mask = probav.band("ndvi") != 255  # all ones
    probav_masked = probav.mask(mask=opaque_mask)
    _dump_process_graph(probav_masked, tmp_path=tmp_path, name="probav_masked.json")

    probav_path = tmp_path / "probav.tiff"
    probav.download(probav_path, format='GTiff')
    masked_path = tmp_path / "probav_masked.tiff"
    probav_masked.download(masked_path, format='GTiff')

    assert_geotiff_basics(probav_path, expected_shape=(1, 337, 337))
    assert_geotiff_basics(masked_path, expected_shape=(1, 337, 337))
    with rasterio.open(probav_path) as probav_ds, rasterio.open(masked_path) as masked_ds:
        probav_data = probav_ds.read(1)
        assert np.all(probav_data != 255)
        assert masked_ds.dtypes == ('uint8', )
        masked_data = masked_ds.read(1, masked=True)
        assert np.all(masked_data.mask)


def test_fuzzy_mask(auth_connection, tmp_path):
    date = "2019-04-26"
    mask = create_simple_mask(auth_connection, band_math_workaround=True)
    mask = mask.filter_bbox(**BBOX_GENT).filter_temporal(date, date)
    _dump_process_graph(mask, tmp_path)
    output_tiff = tmp_path / "mask.tiff"
    mask.download(output_tiff, format='GTIFF')
    assert_geotiff_basics(output_tiff, expected_band_count=1)


def test_simple_cloud_masking(auth_connection, api_version, tmp_path):
    date = "2019-04-26"
    mask = create_simple_mask(auth_connection, band_math_workaround=True)
    mask = mask.filter_bbox(**BBOX_GENT).filter_temporal(date, date)
    # mask.download(tmp_path / "mask.tiff", format='GTIFF')
    s2_radiometry = (
        auth_connection.load_collection("TERRASCOPE_S2_TOC_V2", bands=[ "blue", "green", "red"])
            .filter_bbox(**BBOX_GENT).filter_temporal(date, date)
    )
    # s2_radiometry.download(tmp_path / "s2.tiff", format="GTIFF")
    if api_version >= "1.0.0":
        masked = s2_radiometry.mask(mask=mask)
    else:
        masked = s2_radiometry.mask(rastermask=mask)

    _dump_process_graph(masked, tmp_path)
    output_tiff = tmp_path / "masked_result.tiff"
    masked.download(output_tiff, format='GTIFF')
    assert_geotiff_basics(output_tiff, expected_shape=(3, 227, 350))


def test_advanced_cloud_masking(auth_connection, api_version, tmp_path):
    # Retie
    bbox = {"west": 4.996033, "south": 51.258922, "east": 5.091603, "north": 51.282696, "crs": "EPSG:4326"}
    date = "2018-08-14"
    mask = create_advanced_mask(start=date, end=date, connection=auth_connection, band_math_workaround=True)
    mask = mask.filter_bbox(**bbox)
    # mask.download(tmp_path / "mask.tiff", format='GTIFF')
    s2_radiometry = (
        auth_connection.load_collection("TERRASCOPE_S2_TOC_V2", bands=["blue", "green", "red"])
            .filter_bbox(**bbox).filter_temporal(date, date)
    )
    # s2_radiometry.download(tmp_path / "s2.tiff", format="GTIFF")

    if api_version >= "1.0.0":
        masked = s2_radiometry.mask(mask=mask)
    else:
        masked = s2_radiometry.mask(rastermask=mask)

    _dump_process_graph(masked, tmp_path)
    out_file = tmp_path / "masked_result.tiff"
    masked.download(out_file, format='GTIFF')
    assert_geotiff_basics(out_file, expected_shape=(3, 284, 660))
    with rasterio.open(out_file) as result_ds:
        assert result_ds.dtypes == ('int16', 'int16', 'int16',)
        with rasterio.open(get_path("reference/advanced_cloud_masking.tiff")) as ref_ds:
            assert_array_equal(ref_ds.read(masked=True), result_ds.read(masked=True))


def test_reduce_temporal_udf(auth_connection, tmp_path):
    bbox = {
        "west": 6.8371137,
        "north": 50.5647147,
        "east": 6.8566699,
        "south": 50.560007,
        "crs": "EPSG:4326"
    }

    cube = (
        auth_connection.load_collection("TERRASCOPE_S2_TOC_V2", bands=["blue", "green", "red"])
            .filter_temporal("2020-11-01", "2020-11-20")
            .filter_bbox(**bbox)
    )

    udf_code = read_data("udfs/udf_temporal_slope.py")
    print(udf_code)

    trend = cube.reduce_temporal_udf(udf_code, runtime="Python", version="latest")

    output_file = tmp_path / "trend.tiff"
    trend.download(output_file, format="GTIFF")
    assert_geotiff_basics(output_file, expected_band_count=12,min_height=48, min_width=140)


@pytest.mark.requires_custom_processes
def test_custom_processes(auth_connection):
    process_graph = {
        "foobar1": {
            "process_id": "foobar",
            "arguments": {"size": 123, "color": "green"},
            "result": True,
        }
    }
    res = auth_connection.execute(process_graph)
    assert res == {
        "args": ["color", "size"],
        "msg": "hello world",
    }


@pytest.mark.parametrize(["cid", "expected_dates"], [
    (
            'S2_FAPAR_V102_WEBMERCATOR2',
            [
                '2017-11-01T00:00:00Z', '2017-11-02T00:00:00Z', '2017-11-04T00:00:00Z', '2017-11-06T00:00:00Z',
                '2017-11-07T00:00:00Z', '2017-11-09T00:00:00Z', '2017-11-11T00:00:00Z', '2017-11-12T00:00:00Z',
                '2017-11-14T00:00:00Z', '2017-11-16T00:00:00Z', '2017-11-17T00:00:00Z', '2017-11-19T00:00:00Z',
                '2017-11-21T00:00:00Z'
            ]
    ),
    (
            'PROBAV_L3_S10_TOC_NDVI_333M',
            ["2017-11-01T00:00:00Z", "2017-11-11T00:00:00Z", "2017-11-21T00:00:00Z"]
    ),
])
def test_polygonal_timeseries(auth_connection, tmp_path, cid, expected_dates, api_version):
    expected_dates = sorted(expected_dates)
    polygon = POLYGON01
    bbox = _polygon_bbox(polygon)
    cube = (
        auth_connection
            .load_collection(cid)
            .filter_temporal("2017-11-01", "2017-11-21")
            .filter_bbox(**bbox)
    )
    ts_mean = cube.polygonal_mean_timeseries(polygon).execute()
    print("mean", ts_mean)
    ts_median = cube.polygonal_median_timeseries(polygon).execute()
    print("median", ts_median)
    ts_sd = cube.polygonal_standarddeviation_timeseries(polygon).execute()
    print("sd", ts_sd)

    assert sorted(ts_mean.keys()) == expected_dates
    assert sorted(ts_median.keys()) == expected_dates
    assert sorted(ts_sd.keys()) == expected_dates

    # Only check for a subset of dates if there are a lot
    for date in expected_dates[::max(1, len(expected_dates) // 5)]:
        output_file = tmp_path / "ts_{d}.tiff".format(d=re.sub(r'[^0-9]', '', date))
        print("Evaluating date {d}, downloading to {p}".format(d=date, p=output_file))
        date_cube = auth_connection.load_collection(cid).filter_temporal(date, date).filter_bbox(**bbox)
        if api_version.at_least("1.0.0"):
            date_cube = date_cube.mask_polygon(polygon)
        else:
            date_cube = date_cube.mask(polygon=polygon)
        date_cube.download(output_file, format="GTIFF")
        with rasterio.open(output_file) as ds:
            data = ds.read(masked=True)
            band_count = ds.count
            print("bands {b}, masked {m:.2f}%".format(b=band_count, m=100.0 * data.mask.mean()))

            if data.count() == 0:
                assert ts_mean[date] == [[None] * band_count]
                assert ts_median[date] == [[None] * band_count]
                assert ts_sd[date] == [[None] * band_count]
            else:
                rtol = 0.02
                np.testing.assert_allclose(np.ma.mean(data, axis=(-1, -2)), ts_mean[date][0], rtol=rtol)
                np.testing.assert_allclose(np.ma.median(data, axis=(-1, -2)), ts_median[date][0], rtol=rtol)
                np.testing.assert_allclose(np.ma.std(data, axis=(-1, -2)), ts_sd[date][0], rtol=rtol)


def test_ndvi(auth_connection, tmp_path):
    ndvi = auth_connection.load_collection(
        "TERRASCOPE_S2_TOC_V2",
        spatial_extent={"west": 5.027, "east": 5.0438, "south": 51.1974, "north": 51.2213},
        temporal_extent=["2020-04-05", "2020-04-05"],
        bands = ["nir", "red"]
    ).ndvi()

    output_tiff = tmp_path / "ndvi.tiff"
    ndvi.download(output_tiff, format='GTIFF')
    assert_geotiff_basics(output_tiff, expected_band_count=1)


def test_normalized_difference(auth_connection, tmp_path):
    toc = auth_connection.load_collection(
        "TERRASCOPE_S2_TOC_V2",
        spatial_extent={"west": 5.027, "east": 5.0438, "south": 51.1974, "north": 51.2213},
        temporal_extent=["2020-04-05", "2020-04-05"]
    )

    nir = toc.band('TOC-B08_10M')
    red = toc.band('TOC-B04_10M')

    ndvi = nir.normalized_difference(red)

    output_tiff = tmp_path / "normalized_difference_ndvi.tiff"
    ndvi.download(output_tiff, format='GTIFF')
    assert_geotiff_basics(output_tiff, expected_band_count=1)


def test_udp_crud(connection100):
    connection100.authenticate_basic(TEST_USER, TEST_PASSWORD)

    toc = connection100.load_collection("TERRASCOPE_S2_TOC_V2")
    udp = toc.save_user_defined_process(user_defined_process_id='toc', public=True)

    udp_details = udp.describe()

    assert udp_details['id'] == 'toc'
    assert 'loadcollection1' in udp_details['process_graph']
    assert udp_details['public']

    udp.delete()

    user_udp_ids = [udp['id'] for udp in connection100.list_user_defined_processes()]

    assert 'toc' not in user_udp_ids


def test_udp_usage_blur(connection100, tmp_path):
    connection100.authenticate_basic(TEST_USER, TEST_PASSWORD)
    # Store User Defined Process (UDP)
    blur = {
        "blur": {
            "process_id": "apply_kernel",
            "arguments": {
                "data": {"from_parameter": "data"},
                "kernel": [[1, 1, 1], [1, 2, 1], [1, 1, 1]],
                "factor": 0.1,
            },
            "result": True,
        },
    }
    connection100.save_user_defined_process("blur", blur)
    # Use UDP
    date = "2020-06-26"
    cube = (
        connection100.load_collection("TERRASCOPE_S2_TOC_V2")
            .filter_bands(["red", "green"])
            .filter_temporal(date, date)
            .filter_bbox(**BBOX_MOL)
            .process("blur", arguments={"data": THIS})
    )
    output_tiff = tmp_path / "mol.tiff"
    cube.download(output_tiff, format='GTIFF')
    assert_geotiff_basics(output_tiff, expected_band_count=2)
    # TODO: check resulting data?


def test_udp_usage_blur_parameter_default(connection100, tmp_path):
    connection100.authenticate_basic(TEST_USER, TEST_PASSWORD)
    # Store User Defined Process (UDP)
    blur = {
        "blur": {
            "process_id": "apply_kernel",
            "arguments": {
                "data": {"from_parameter": "data"},
                "kernel": [[1, 1, 1], [1, 2, 1], [1, 1, 1]],
                "factor": {"from_parameter": "scale"},
            },
            "result": True,
        },
    }
    connection100.save_user_defined_process("blur", blur, parameters=[
        Parameter("scale", description="factor", schema="number", default=0.1)
    ])
    # Use UDP
    date = "2020-06-26"
    cube = (
        connection100.load_collection("TERRASCOPE_S2_TOC_V2")
            .filter_bands(["red", "green"])
            .filter_temporal(date, date)
            .filter_bbox(**BBOX_MOL)
            .process("blur", arguments={"data": THIS})
    )
    output_tiff = tmp_path / "mol.tiff"
    cube.download(output_tiff, format='GTIFF')
    assert_geotiff_basics(output_tiff, expected_band_count=2)
    # TODO: check resulting data?


def test_udp_usage_reduce(connection100, tmp_path):
    connection100.authenticate_basic(TEST_USER, TEST_PASSWORD)
    # Store User Defined Process (UDP)
    flatten_bands = {
        "reduce1": {
            "process_id": "reduce_dimension",
            "arguments": {
                "data": {"from_parameter": "data"},
                "dimension": "bands",
                "reducer": {
                    "process_graph": {
                        "mean": {
                            "process_id": "mean",
                            "arguments": {
                                "data": {"from_parameter": "data"}
                            },
                            "result": True,
                        }
                    }
                },
            },
            "result": True,
        }
    }
    connection100.save_user_defined_process(
        "flatten_bands", flatten_bands, parameters=[
            Parameter.raster_cube(name="data")
        ]
    )
    # Use UDP
    date = "2020-06-26"
    cube = (
        connection100.load_collection("TERRASCOPE_S2_TOC_V2")
            .filter_bands(["red", "green", "blue", "nir"])
            .filter_temporal(date, date)
            .filter_bbox(**BBOX_MOL)
            .process("flatten_bands", arguments={"data": THIS})
    )
    output_tiff = tmp_path / "mol.tiff"
    cube.download(output_tiff, format='GTIFF')
    assert_geotiff_basics(output_tiff, expected_band_count=1)
    # TODO: check resulting data?


def test_synchronous_call_without_spatial_bounds_is_rejected(auth_connection, tmp_path):
    s2_fapar = (
        auth_connection.load_collection("PROBAV_L3_S10_TOC_NDVI_333M")
            .filter_temporal(["2018-08-06T00:00:00Z", "2018-08-06T00:00:00Z"])
    )
    out_file = tmp_path / "s2_fapar_latlon.geotiff"

    with pytest.raises(OpenEoApiError) as excinfo:
        s2_fapar.download(out_file, format="GTIFF")

    assert excinfo.value.code == 'ProcessGraphComplexity'


@pytest.mark.skip(reason="DELETEing a service doesn't work because it's being proxied to the WMTS Jetty server")
def test_secondary_service_without_spatial_bounds_is_accepted(auth_connection):
    s2_fapar = (
        auth_connection.load_collection("PROBAV_L3_S10_TOC_NDVI_333M")
            .filter_temporal(["2018-08-06T00:00:00Z", "2018-08-06T00:00:00Z"])
    )

    service_id = s2_fapar.tiled_viewing_service(type="WMTS")["service_id"]
    auth_connection.remove_service(service_id)


def test_simple_raster_to_vector(auth_connection, api_version, tmp_path):
    date = "2019-04-26"
    
    # using sceneclassification that will have contiguous areas suitable for vectorization
    s2_sc = (
        auth_connection.load_collection("TERRASCOPE_S2_TOC_V2", bands=[ "SCENECLASSIFICATION_20M"])
            .filter_bbox(**BBOX_GENT).filter_temporal(date, date)
    )
    vectorized=s2_sc.raster_to_vector()

    output_json = tmp_path / "raster_to_vector.json"
    vectorized.download(output_json)
    assert os.path.getsize(output_json) > 0
    

def test_cgls(auth_connection):
    lai300 = (auth_connection
              .load_collection("CGLS_LAI300_V1_GLOBAL")
              .filter_temporal(["2017-01-10", "2017-01-31"]))

    N, E, S, W = (35.53222622770337, -80.33203125, 29.84064389983441, -86.30859375)
    polygon = Polygon(shell=[[W, N], [E, N], [E, S], [W, S]])

    timeseries = lai300.polygonal_mean_timeseries(polygon).execute()

    print(timeseries)
    expected_dates = ["2017-01-10T00:00:00Z", "2017-01-20T00:00:00Z", "2017-01-31T00:00:00Z"]
    assert sorted(timeseries.keys()) == sorted(expected_dates)
    expected_schema = schema.Schema({str: [[float]]})
    assert expected_schema.validate(timeseries)

    scaling_factor = 0.0333329997956753

    assert abs(timeseries["2017-01-10T00:00:00Z"][0][0] * scaling_factor - 1.0038442394683125) < 0.001
    assert abs(timeseries["2017-01-31T00:00:00Z"][0][0] * scaling_factor - 1.0080865841250772) < 0.001<|MERGE_RESOLUTION|>--- conflicted
+++ resolved
@@ -181,16 +181,10 @@
         "crs": "EPSG:4326"
     }
     cube = (
-<<<<<<< HEAD
         auth_connection.load_collection("TERRASCOPE_S2_TOC_V2",
                                         bands=['TOC-B04_10M','TOC-B08_10M'])
            .filter_temporal("2020-11-01", "2020-11-20")
            .filter_bbox(**bbox)
-=======
-        auth_connection.load_collection("TERRASCOPE_S2_TOC_V2",bands=['TOC-B04_10M','TOC-B08_10M'])
-           .filter_temporal("2020-11-01", "2020-11-20")
-            .filter_bbox(**bbox)
->>>>>>> 72499af9
     )
     # cube.download(tmp_path / "cube.tiff", format="GTIFF")
 
@@ -204,15 +198,8 @@
     assert_geotiff_basics(out_file,min_height=40, expected_shape=(1, 324, 365))
     with rasterio.open(out_file) as ds:
         x = ds.read(1)
-<<<<<<< HEAD
-        print(np.histogram(x, bins=16))
-        print(np.histogram(x, bins=16, range=(-1, 1)))
-        assert -0.08 < np.nanmin(x, axis=None)
-        assert np.nanmax(x, axis=None) < 1.0
-=======
         assert 0.08 < np.nanmin(x, axis=None)
         assert np.nanmax(x, axis=None) < 0.67
->>>>>>> 72499af9
         assert np.isnan(x).sum(axis=None) == 0
 
 
@@ -903,7 +890,7 @@
 
 def test_simple_raster_to_vector(auth_connection, api_version, tmp_path):
     date = "2019-04-26"
-    
+
     # using sceneclassification that will have contiguous areas suitable for vectorization
     s2_sc = (
         auth_connection.load_collection("TERRASCOPE_S2_TOC_V2", bands=[ "SCENECLASSIFICATION_20M"])
@@ -914,7 +901,7 @@
     output_json = tmp_path / "raster_to_vector.json"
     vectorized.download(output_json)
     assert os.path.getsize(output_json) > 0
-    
+
 
 def test_cgls(auth_connection):
     lai300 = (auth_connection
